![Hummingbot](https://i.ibb.co/X5zNkKw/blacklogo-with-text.png)

----
[![CircleCI](https://circleci.com/gh/CoinAlpha/hummingbot.svg?style=svg&circle-token=c9c4825f21e34926ac8a406eeb260ddee0f726ff)](https://circleci.com/gh/CoinAlpha/hummingbot)
[![Jenkins](https://jenkins-hb.coinalpha.com/buildStatus/icon?job=hb_test-stable&subject=jenkins:stable)](https://jenkins-hb.coinalpha.com/job/hb_test-stable)
[![Discord](https://img.shields.io/discord/530578568154054663.svg?color=768AD4&label=discord&logo=https%3A%2F%2Fdiscordapp.com%2Fassets%2F8c9701b98ad4372b58f13fd9f65f966e.svg)](https://discord.hummingbot.io/)
[![License](https://img.shields.io/badge/License-Apache%202.0-informational.svg)](https://github.com/CoinAlpha/hummingbot/blob/master/LICENSE)
[![Twitter Follow](https://img.shields.io/twitter/follow/hummingbot_io.svg?style=social&label=hummingbot)](https://twitter.com/hummingbot_io)

Hummingbot is an open-source project that integrates cryptocurrency trading on both **centralized exchanges** and **decentralized protocols**. It allows users to run a client that executes customized, automated trading strategies for cryptocurrencies.

We created hummingbot to promote **decentralized market-making**: enabling members of the community to contribute to the liquidity and trading efficiency in cryptocurrency markets.

## Supported centralized exchanges

| logo | id | name | ver | doc|
|:---:|:---:|:---:|:---:|:---:|
| [![binance](https://i.ibb.co/m0YDQLd/Screen-Shot-2019-03-14-at-10-53-42-AM.png)](https://www.binance.com/?ref=10205187) | binance | [Binance](https://www.binance.com/) | * | [API](https://github.com/binance-exchange/binance-official-api-docs/blob/master/rest-api.md) | [![Build Status](https://jenkins-hb.coinalpha.com/buildStatus/icon?job=hb_test-exchange_binance&subject=test)](https://jenkins-hb.coinalpha.com/job/hb_test-exchange_binance/) |
| [![COINBASE](https://i.ibb.co/h9JdGDW/cbp.jpg)](https://pro.coinbase.com/) | coinbase_pro | [Coinbase Pro](https://pro.coinbase.com/) | * | [API](https://docs.pro.coinbase.com/) | [![Build Status](https://jenkins-hb.coinalpha.com/buildStatus/icon?job=hb_test-exchange_coinbase&subject=test)](https://jenkins-hb.coinalpha.com/job/hb_test-exchange_coinbase/) |

## Supported decentralized exchanges

| logo | id | name | ver | doc|
|:---:|:---:|:---:|:---:|:---:|
| [![Radar Relay](https://i.ibb.co/7RW75mf/Screen-Shot-2019-03-14-at-10-47-07-AM.png)](https://radarrelay.com/) | radar_relay | [Radar Relay](https://radarrelay.com/) | 2 | [API](https://developers.radarrelay.com/api/trade-api) | [![Build Status](https://jenkins-hb.coinalpha.com/buildStatus/icon?job=hb_test-exchange_radar_relay&subject=test)](https://jenkins-hb.coinalpha.com/job/hb_test-exchange_radar_relay/) |
| [![DDEX](https://i.ibb.co/Lrpps2G/Screen-Shot-2019-03-14-at-10-39-23-AM.png)](https://ddex.io/) | ddex | [DDEX](https://ddex.io/) | 3 | [API](https://docs.ddex.io/) | [![Build Status](https://jenkins-hb.coinalpha.com/buildStatus/icon?job=hb_test-exchange_ddex&subject=test)](https://jenkins-hb.coinalpha.com/job/hb_test-exchange_ddex/) |
| [![IDEX](https://i.ibb.co/k97fzrg/idex.png)](https://idex.market/) | idex | [IDEX](https://idex.market/) | * | [API](https://docs.idex.market/) | |

## Community contributed exchanges

| logo | id | name | ver | doc|
|:---:|:---:|:---:|:---:|:---:|
| [![Bamboo Relay](https://i.ibb.co/1sPt940/Screen-Shot-2019-06-06-at-17-50-04.png)](https://bamboorelay.com/) | bamboo_relay | [Bamboo Relay](https://bamboorelay.com/) | * | [API](https://sra.bamboorelay.com/) |

## Community contributed exchanges

| logo | id | name | ver | doc|
|:---:|:---:|:---:|:---:|:---:|
| [![Bamboo Relay](https://i.ibb.co/1sPt940/Screen-Shot-2019-06-06-at-17-50-04.png)](https://bamboorelay.com/) | bamboo_relay | [Bamboo Relay](https://bamboorelay.com/) | * | [API](https://sra.bamboorelay.com/) |

## Currently available strategies

| Strategy | Test |
|--|--|
| [Pure market making](https://docs.hummingbot.io/strategies/pure-market-making/) | [![Build Status](https://jenkins-hb.coinalpha.com/buildStatus/icon?job=hb_test-strategy_pure-mm&subject=test)](https://jenkins-hb.coinalpha.com/job/hb_test-strategy_pure-mm/) |
| [Cross exchange market making](https://docs.hummingbot.io/strategies/cross-exchange-market-making/) | [![Build Status](https://jenkins-hb.coinalpha.com/buildStatus/icon?job=hb_test-strategy_xemm&subject=test)](https://jenkins-hb.coinalpha.com/job/hb_test-strategy_xemm/) |
| [Arbitrage](https://docs.hummingbot.io/strategies/arbitrage/) | [![Build Status](https://jenkins-hb.coinalpha.com/buildStatus/icon?job=hb_test-strategy_arbitrage&subject=test)](https://jenkins-hb.coinalpha.com/job/hb_test-strategy_arbitrage/) |
| [Discovery](https://docs.hummingbot.io/strategies/discovery/) | [![Build Status](https://jenkins-hb.coinalpha.com/buildStatus/icon?job=hb_test-strategy_discovery&subject=test)](https://jenkins-hb.coinalpha.com/job/hb_test-strategy_discovery/) |

<<<<<<< HEAD
## Getting Started

### Learn more about Hummingbot

- [Humminbot website](https://hummingbot.io)
- [Documentation](https://docs.hummingbot.io)
- [Read our blog](https://www.hummingbot.io/blog)
- [Whitepaper](https://hummingbot.io/whitepaper.pdf)
- [FAQs](https://docs.hummingbot.io/faq/)
- [Roadmap](https://docs.hummingbot.io/roadmap/): including planned features
=======
## Project Breakdown
```
hummingbot/
    client/                         # CLI related files
    core/ 
        cpp/                        # high performance data types written in .cpp
        data_type/                  # key data 
        event/                      # defined events and event-tracking related files
        utils/                      # helper functions and bot plugins      
    data_feed/                      # price feeds such as CoinCap
    market/                         # connectors to individual exchanges
        <market_name>/
            *market                 # handles trade execution (buy/sell/cancel)
            *data_source            # initializes and maintains a websocket connect
            *order_book             # takes order book data and formats it with a standard API                 
            *order_book_tracker     # maintains a copy of the market's real-time order book    
            *active_order_tracker   # for DEXes that require keeping track of                  
            *user_stream_tracker    # tracker that process data specific to the user running the bot
    notifier/                       # connectors to services that sends notifications such as Telegram
    strategy/                       # high level strategies that works with every market
    wallet/                         # files that reads from and submit transactions to blockchains
        ethereum/                   # files that interact with the ethereum blockchain

```
## Install Hummingbot
See [Installation Guide](https://docs.hummingbot.io/installation/).
>>>>>>> 76072cbe

### Install Hummingbot

- [Installation Guide](https://docs.hummingbot.io/installation/)

## Contributions

We welcome contributions from the community:
- **Code contributions** via [pull requests](./pulls).
- **Bug reports** / **feature requests** through [github issues](./issues).
- [**Hummingbot code base**](./hummingbot): located in the `hummingbot/` folder
- When contributing, please review the [contributing guidelines](CONTRIBUTING.md).

## Contact

### Hummingbot community
- Join us on [Discord](https://discord.coinalpha.com).
- Follow Hummingbot on [Twitter](https://twitter.com/hummingbot_io).

### CoinAlpha

Hummingbot was created and is maintained by [CoinAlpha](https://www.coinalpha.com).

- **General**: contact us at [dev@coinalpha.com](mailto:dev@coinalpha.com) or join our [Discord server](https://discord.coinalpha.com).
- **Business inquiries**: contact us at [partnerships@hummingbot.io](mailto:partnerships@hummingbot.io).

## Legal

- **License**: Hummingbot is licensed under [Apache 2.0](./LICENSE).
- **Data collection**: read important information regarding [Hummingbot Data Collection](DATA_COLLECTION.md).<|MERGE_RESOLUTION|>--- conflicted
+++ resolved
@@ -47,7 +47,6 @@
 | [Arbitrage](https://docs.hummingbot.io/strategies/arbitrage/) | [![Build Status](https://jenkins-hb.coinalpha.com/buildStatus/icon?job=hb_test-strategy_arbitrage&subject=test)](https://jenkins-hb.coinalpha.com/job/hb_test-strategy_arbitrage/) |
 | [Discovery](https://docs.hummingbot.io/strategies/discovery/) | [![Build Status](https://jenkins-hb.coinalpha.com/buildStatus/icon?job=hb_test-strategy_discovery&subject=test)](https://jenkins-hb.coinalpha.com/job/hb_test-strategy_discovery/) |
 
-<<<<<<< HEAD
 ## Getting Started
 
 ### Learn more about Hummingbot
@@ -58,34 +57,6 @@
 - [Whitepaper](https://hummingbot.io/whitepaper.pdf)
 - [FAQs](https://docs.hummingbot.io/faq/)
 - [Roadmap](https://docs.hummingbot.io/roadmap/): including planned features
-=======
-## Project Breakdown
-```
-hummingbot/
-    client/                         # CLI related files
-    core/ 
-        cpp/                        # high performance data types written in .cpp
-        data_type/                  # key data 
-        event/                      # defined events and event-tracking related files
-        utils/                      # helper functions and bot plugins      
-    data_feed/                      # price feeds such as CoinCap
-    market/                         # connectors to individual exchanges
-        <market_name>/
-            *market                 # handles trade execution (buy/sell/cancel)
-            *data_source            # initializes and maintains a websocket connect
-            *order_book             # takes order book data and formats it with a standard API                 
-            *order_book_tracker     # maintains a copy of the market's real-time order book    
-            *active_order_tracker   # for DEXes that require keeping track of                  
-            *user_stream_tracker    # tracker that process data specific to the user running the bot
-    notifier/                       # connectors to services that sends notifications such as Telegram
-    strategy/                       # high level strategies that works with every market
-    wallet/                         # files that reads from and submit transactions to blockchains
-        ethereum/                   # files that interact with the ethereum blockchain
-
-```
-## Install Hummingbot
-See [Installation Guide](https://docs.hummingbot.io/installation/).
->>>>>>> 76072cbe
 
 ### Install Hummingbot
 
